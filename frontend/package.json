--- conflicted
+++ resolved
@@ -12,13 +12,8 @@
     "typecheck": "tsc --noEmit"
   },
   "dependencies": {
-<<<<<<< HEAD
     "aws-sdk": "^2.466.0",
     "bokehjs": "^1.2.0",
-=======
-    "aws-sdk": "^2.454.0",
-    "bokehjs": "^1.1.0",
->>>>>>> acac76de
     "bootstrap": "^4.3.1",
     "camelcase": "^5.2.0",
     "d3": "^5.9.2",
@@ -58,11 +53,7 @@
     "vega-tooltip": "^0.17.0"
   },
   "devDependencies": {
-<<<<<<< HEAD
     "@craco/craco": "^5.2.1",
-=======
-    "@craco/craco": "^5.0.2",
->>>>>>> acac76de
     "@types/d3": "^5.7.2",
     "@types/d3-graphviz": "^2.6.2",
     "@types/jest": "^24.0.11",
