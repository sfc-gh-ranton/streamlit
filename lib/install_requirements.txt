#
# This file is autogenerated by pip-compile
# To update, run:
#
#    pip-compile --output-file lib/install_requirements.txt lib/install_requirements.in
#
aiohttp==3.2.1
async-timeout==3.0.0      # via aiohttp
attrs==18.1.0             # via aiohttp
<<<<<<< HEAD
bson==0.5.5
cachetools==2.1.0         # via google-auth
certifi==2018.4.16        # via requests
chardet==3.0.4            # via aiohttp, requests
=======
chardet==3.0.4            # via aiohttp
>>>>>>> c4d03aa2
docutils==0.14
google-api-core==1.1.2    # via google-cloud-core, google-cloud-storage
google-auth==1.4.1        # via google-api-core
google-cloud-core==0.28.1  # via google-cloud-storage
google-cloud-storage==1.9.0
google-resumable-media==0.3.1  # via google-cloud-storage
googleapis-common-protos==1.5.3  # via google-api-core
idna-ssl==1.0.1           # via aiohttp
idna==2.6                 # via idna-ssl, requests, yarl
multidict==4.3.1          # via aiohttp, yarl
numpy==1.14.3             # via pandas
pandas==0.23.0
pillow==5.1.0
protobuf==3.5.2.post1
<<<<<<< HEAD
pyasn1-modules==0.2.1     # via google-auth
pyasn1==0.4.2             # via pyasn1-modules, rsa
python-dateutil==2.7.3    # via bson, pandas
pytz==2018.4              # via google-api-core, pandas, tzlocal
pyyaml==3.12
requests==2.18.4          # via google-api-core
rsa==3.4.2                # via google-auth
six==1.11.0               # via bson, google-api-core, google-auth, google-resumable-media, protobuf, python-dateutil
=======
python-dateutil==2.7.3    # via pandas
pytz==2018.4              # via pandas, tzlocal
pyyaml==3.12
six==1.11.0               # via protobuf, python-dateutil
>>>>>>> c4d03aa2
tzlocal==1.5.1
urllib3==1.22             # via requests
yarl==1.2.4               # via aiohttp<|MERGE_RESOLUTION|>--- conflicted
+++ resolved
@@ -7,14 +7,7 @@
 aiohttp==3.2.1
 async-timeout==3.0.0      # via aiohttp
 attrs==18.1.0             # via aiohttp
-<<<<<<< HEAD
-bson==0.5.5
-cachetools==2.1.0         # via google-auth
-certifi==2018.4.16        # via requests
-chardet==3.0.4            # via aiohttp, requests
-=======
 chardet==3.0.4            # via aiohttp
->>>>>>> c4d03aa2
 docutils==0.14
 google-api-core==1.1.2    # via google-cloud-core, google-cloud-storage
 google-auth==1.4.1        # via google-api-core
@@ -29,7 +22,6 @@
 pandas==0.23.0
 pillow==5.1.0
 protobuf==3.5.2.post1
-<<<<<<< HEAD
 pyasn1-modules==0.2.1     # via google-auth
 pyasn1==0.4.2             # via pyasn1-modules, rsa
 python-dateutil==2.7.3    # via bson, pandas
@@ -38,12 +30,10 @@
 requests==2.18.4          # via google-api-core
 rsa==3.4.2                # via google-auth
 six==1.11.0               # via bson, google-api-core, google-auth, google-resumable-media, protobuf, python-dateutil
-=======
 python-dateutil==2.7.3    # via pandas
 pytz==2018.4              # via pandas, tzlocal
 pyyaml==3.12
 six==1.11.0               # via protobuf, python-dateutil
->>>>>>> c4d03aa2
 tzlocal==1.5.1
 urllib3==1.22             # via requests
 yarl==1.2.4               # via aiohttp