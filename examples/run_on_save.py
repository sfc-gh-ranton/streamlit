from random import random
import os
import platform
import streamlit as st
import time

st.title('Test of run-on-save')

secs_to_wait = 5

st.write('''
How to test this:

1. If run-on-save is on, make sure the page changes every few seconds. Then
   turn run-on-save off in the settigns menu and check (2).
2. If run-on-save is off, make sure "Rerun"/"Always rerun" buttons appear in
   the status area. Click "Always rerun" and check (1).
''')

st.write('This should change every ', secs_to_wait, ' seconds: ', random())

# Sleep for 10s (rather than, say, 1s) because on the first run we need to
# make sure Streamlit and its proxy are fully initialized before the timer
# below expires. This can take several seconds.
status = st.empty()
for i in range(secs_to_wait, 0, -1):
    time.sleep(1)
    status.text('Sleeping %ss...' % i)

status.text('Touching %s' % __file__)

platform_system = platform.system()

if platform_system == 'Linux':
    cmd = (
        'sed -i '
        "'s/^# MODIFIED AT:.*/# MODIFIED AT: %(time)s/' %(file)s"
        ' && touch %(file)s' %  # sed on Linux modifies a different file.
        {'time': time.time(), 'file': __file__})

elif platform_system == 'Darwin':
    cmd = (
        'sed -i bak '
        "'s/^# MODIFIED AT:.*/# MODIFIED AT: %s/' %s" %
        (time.time(), __file__))

elif platform_system == 'Windows':
    raise Error('Windows not supported')

else:
    raise Error('Unknown platform')

os.system(cmd)

status.text('Touched %s' % __file__)

<<<<<<< HEAD
<<<<<<< HEAD
# MODIFIED AT: 1553887865.5356503
=======
# MODIFIED AT: 1553814287.65
>>>>>>> develop
=======
# MODIFIED AT: 1555712286.7003388
>>>>>>> f8164aad
<|MERGE_RESOLUTION|>--- conflicted
+++ resolved
@@ -54,12 +54,4 @@
 
 status.text('Touched %s' % __file__)
 
-<<<<<<< HEAD
-<<<<<<< HEAD
-# MODIFIED AT: 1553887865.5356503
-=======
-# MODIFIED AT: 1553814287.65
->>>>>>> develop
-=======
-# MODIFIED AT: 1555712286.7003388
->>>>>>> f8164aad
+# MODIFIED AT: 1553887865.5356503