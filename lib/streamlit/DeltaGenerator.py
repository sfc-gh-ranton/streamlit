# Copyright 2018 Streamlit Inc. All rights reserved.

"""Allows us to create and absorb changes (aka Deltas) to elements."""

# Python 2/3 compatibility
from __future__ import print_function, division, unicode_literals, absolute_import
from streamlit.compatibility import setup_2_3_shims
setup_2_3_shims(globals())

import functools
import io
import json
import random
import textwrap
import traceback
import uuid

from streamlit import protobuf
from streamlit import get_report_ctx

# setup logging
from streamlit.logger import get_logger
LOGGER = get_logger(__name__)


MAX_DELTA_BYTES = 14 * 1024 * 1024  # 14MB


def _wraps_with_cleaned_sig(wrapped):
    """Simplify the function signature by removing "self" and "element".

    Removes "self" and "element" from function signature, since signatures are
    visible in our user-facing docs and these elements make no sense to the
    user.
    """
    # By passing (None, None), we're removing (self, element) from *args
    fake_wrapped = functools.partial(wrapped, None, None)
    fake_wrapped.__doc__ = wrapped.__doc__

    # These fields are used by wraps(), but in Python 2 partial() does not
    # produce them.
    fake_wrapped.__module__ = wrapped.__module__
    fake_wrapped.__name__ = wrapped.__name__

    return functools.wraps(fake_wrapped)


def _clean_up_sig(method):
    """Cleanup function signature.

    This passes 'None' into the `element` argument of the wrapped function.

    The reason this function exists is to allow us to use
    `@_wraps_with_cleaned_sig` in functions like `st.dataframe`, which do not
    take an element as input.

    Contrast this with the `_with_element()` function, below, which creates an
    actual Element proto, passes it into the function, and takes care of
    enqueueing the element later.

    So if you have some function
        @_clean_up_sig
        def some_function(self, unused_element_argument, stuff):
    then the wrapped version of `some_function` can be called like this by
    the user:
        dg.some_function(stuff)

    and its signature (introspected in st.help or IPython's `?` magic command)
    will correctly reflect the above.  Meanwhile, when the user calls the
    function as above, the wrapped function will be called this way:
        dg.some_function(None, stuff)
    """
    @_wraps_with_cleaned_sig(method)
    def wrapped_method(self, *args, **kwargs):
        return method(self, None, *args, **kwargs)
    return wrapped_method


def _with_element(method):
    """Wrap function and pass a NewElement proto to be filled.

    This is a function decorator.

    Converts a method of the with arguments (self, element, ...) into a method
    with arguments (self, ...). Thus, the instantiation of the element proto
    object and creation of the element are handled automatically.

    Parameters
    ----------
    method : callable
        A DeltaGenerator method with arguments (self, element, ...)

    Returns
    -------
    callable
        A new DeltaGenerator method with arguments (self, ...)

    """
    @_wraps_with_cleaned_sig(method)
    def wrapped_method(self, *args, **kwargs):
        try:
            def marshall_element(element):
                return method(self, element, *args, **kwargs)
            return self._enqueue_new_element_delta(marshall_element)
        except Exception as e:
            # First, write the delta to stderr.
            import sys
            exc_type, exc_value, exc_traceback = sys.exc_info()
            traceback.print_tb(exc_traceback, file=sys.stderr)

            # Now write the delta to the report. (To avoid infinite recursion,
            # we make sure that the exception didn't occur *within* st.exception
            # itself!)
            if method.__name__ != 'exception':
                self.exception(e)

    return wrapped_method


def _widget(f):
    @_wraps_with_cleaned_sig(f)
    @_with_element
    def wrapper(dg, element, *args, **kwargs):
<<<<<<< HEAD
        id = str(uuid.uuid5(uuid.NAMESPACE_DNS, str(f) + args[0]))

        el = getattr(element, f.__name__)
        el.id = id

        ui_value = Widgets.get_current().get(id)
=======
        ctx = get_report_ctx()

        widget_id = str(uuid.uuid5(uuid.NAMESPACE_DNS, str(f) + args[0]))
        element.widget.id = widget_id
        ui_value = (
            ctx.widgets.get_widget_value(widget_id) if ctx else None
        )

>>>>>>> f675c886
        return f(dg, element, ui_value, *args, **kwargs)
    return wrapper


class DeltaGenerator(object):
    """Creator of Delta protobuf messages."""

    def __init__(self, enqueue, id=0, is_root=True):
        """Constructor.

        Parameters
        ----------
        enqueue : callable
            Function that (maybe) enqueues ForwardMsg's and returns True if
            enqueued or False if not.
        id : int
            ID for deltas, or None to create the root DeltaGenerator (which
            produces DeltaGenerators with incremeting IDs)

        """
        self._enqueue = enqueue
        self._id = id
        self._is_root = is_root

    # Protected (should be used only by Streamlit, not by users).
    def _reset(self):
        """Reset delta generator so it starts from index 0."""
        assert self._is_root
        self._id = 0

    def _enqueue_new_element_delta(self, marshall_element):
        """Create NewElement delta, fill it, and enqueue it.

        Parameters
        ----------
        marshall_element : callable
            Function which sets the fields for a protobuf.Delta.

        Returns
        -------
        DeltaGenerator
            A DeltaGenerator that can be used to modify the newly-created
            element.

        """
        rv = None
        if marshall_element:
            msg = protobuf.ForwardMsg()
            rv = marshall_element(msg.delta.new_element)
            msg.delta.id = self._id

        # "Null" delta generators (those without queues), don't send anything.
        if self._enqueue is None:
            return rv if rv is not None else self

        # Figure out if we need to create a new ID for this element.
        if self._is_root:
            output_dg = DeltaGenerator(
                self._enqueue, msg.delta.id, is_root=False)
        else:
            output_dg = self

        msg_was_enqueued = self._enqueue(msg)

        if not msg_was_enqueued:
            return rv if rv is not None else self

        if self._is_root:
            self._id += 1

        return rv if rv is not None else output_dg

    @_with_element
    def balloons(self, element):
        """Draw celebratory balloons.

        Example
        -------
        >>> st.balloons()

        ...then watch your report and get ready for a celebration!

        """
        element.balloons.type = protobuf.Balloons.DEFAULT
        element.balloons.execution_id = random.randrange(0xFFFFFFFF)

    @_with_element
    def text(self, element, body):
        """Write fixed-width text.

        Parameters
        ----------
        body : str
            The string to display.

        Example
        -------
        >>> st.text('This is some text.')

        .. output::
           https://share.streamlit.io/0.25.0-2JkNY/index.html?id=PYxU1kee5ubuhGR11NsnT1
           height: 50px

        """
        element.text.body = _clean_text(body)
        element.text.format = protobuf.Text.PLAIN

    @_with_element
    def markdown(self, element, body):
        """Display string formatted as Markdown.

        Parameters
        ----------
        body : str
            The string to display as Github-flavored Markdown. Syntax
            information can be found at: https://github.github.com/gfm.

        Example
        -------
        >>> st.markdown('Streamlit is **_really_ cool**.')

        .. output::
           https://share.streamlit.io/0.25.0-2JkNY/index.html?id=PXz9xgY8aB88eziDVEZLyS
           height: 50px

        """
        element.text.body = _clean_text(body)
        element.text.format = protobuf.Text.MARKDOWN

    @_with_element
    def code(self, element, body, language='python'):
        """Display a code block with optional syntax highlighting.

        (This is a convenience wrapper around `st.markdown()`)

        Parameters
        ----------
        body : str
            The string to display as code.

        language : str
            The language that the code is written in, for syntax highlighting.
            If omitted, the code will be unstyled.

        Example
        -------
        >>> code = '''def hello():
        ...     print("Hello, Streamlit!")'''
        >>> st.code(code, language='python')

        .. output::
           https://share.streamlit.io/0.27.0-kBtt/index.html?id=VDRnaCEZWSBCNUd5gNQZv2
           height: 100px

        """
        markdown = '```%(language)s\n%(body)s\n```' % \
                   {'language': language or '', 'body': body}
        element.text.body = _clean_text(markdown)
        element.text.format = protobuf.Text.MARKDOWN

    @_with_element
    def json(self, element, body):
        """Display object or string as a pretty-printed JSON string.

        Parameters
        ----------
        body : Object or str
            The object to print as JSON. All referenced objects should be
            serializable to JSON as well. If object is a string, we assume it
            contains serialized JSON.

        Example
        -------
        >>> st.json({
        ...     'foo': 'bar',
        ...     'baz': 'boz',
        ...     'stuff': [
        ...         'stuff 1',
        ...         'stuff 2',
        ...         'stuff 3',
        ...         'stuff 5',
        ...     ],
        ... })

        .. output::
           https://share.streamlit.io/0.25.0-2JkNY/index.html?id=CTFkMQd89hw3yZbZ4AUymS
           height: 280px

        """
        element.text.body = (
            body if isinstance(body, string_types)  # noqa: F821
            else json.dumps(body, default=lambda o: str(type(o))))
        element.text.format = protobuf.Text.JSON

    @_with_element
    def title(self, element, body):
        """Display text in title formatting.

        Each document should have a single `st.title()`, although this is not
        enforced.

        Parameters
        ----------
        body : str
            The text to display.

        Example
        -------
        >>> st.title('This is a title')

        .. output::
           https://share.streamlit.io/0.25.0-2JkNY/index.html?id=SFcBGANWd8kWXF28XnaEZj
           height: 100px

        """
        element.text.body = '# %s' % _clean_text(body)
        element.text.format = protobuf.Text.MARKDOWN

    @_with_element
    def header(self, element, body):
        """Display text in header formatting.

        Parameters
        ----------
        body : str
            The text to display.

        Example
        -------
        >>> st.header('This is a header')

        .. output::
           https://share.streamlit.io/0.25.0-2JkNY/index.html?id=AnfQVFgSCQtGv6yMUMUYjj
           height: 100px

        """
        element.text.body = '## %s' % _clean_text(body)
        element.text.format = protobuf.Text.MARKDOWN

    @_with_element
    def subheader(self, element, body):
        """Display text in subheader formatting.

        Parameters
        ----------
        body : str
            The text to display.

        Example
        -------
        >>> st.subheader('This is a subheader')

        .. output::
           https://share.streamlit.io/0.25.0-2JkNY/index.html?id=LBKJTfFUwudrbWENSHV6cJ
           height: 100px

        """
        element.text.body = '### %s' % _clean_text(body)
        element.text.format = protobuf.Text.MARKDOWN

    @_with_element
    def error(self, element, body):
        """Display error message.

        Parameters
        ----------
        body : str
            The error text to display.

        Example
        -------
        >>> st.error('This is an error')

        """
        element.text.body = _clean_text(body)
        element.text.format = protobuf.Text.ERROR

    @_with_element
    def warning(self, element, body):
        """Display warning message.

        Parameters
        ----------
        body : str
            The warning text to display.

        Example
        -------
        >>> st.warning('This is a warning')

        """
        element.text.body = _clean_text(body)
        element.text.format = protobuf.Text.WARNING

    @_with_element
    def info(self, element, body):
        """Display an informational message.

        Parameters
        ----------
        body : str
            The info text to display.

        Example
        -------
        >>> st.info('This is a purely informational message')

        """
        element.text.body = _clean_text(body)
        element.text.format = protobuf.Text.INFO

    @_with_element
    def success(self, element, body):
        """Display a success message.

        Parameters
        ----------
        body : str
            The success text to display.

        Example
        -------
        >>> st.success('This is a success message!')

        """
        element.text.body = _clean_text(body)
        element.text.format = protobuf.Text.SUCCESS

    @_with_element
    def help(self, element, obj):
        """Display object's doc string, nicely formatted.

        Displays the doc string for this object.

        Parameters
        ----------
        obj : Object
            The object whose docstring should be displayed.

        Example
        -------

        Don't remember how to initialize a dataframe? Try this:

        >>> st.help(pandas.DataFrame)

        Want to quickly check what datatype is output by a certain function?
        Try:

        >>> x = my_poorly_documented_function()
        >>> st.help(x)

        """
        import streamlit.elements.doc_string as doc_string
        doc_string.marshall(element, obj)

    @_with_element
    def exception(self, element, exception, exception_traceback=None):
        """Display an exception.

        Parameters
        ----------
        exception : Exception
            The exception to display.
        exception_traceback : Exception Traceback or None
            If None or False, does not show display the trace. If True,
            tries to capture a trace automatically. If a Traceback object,
            displays the given traceback.

        Example
        -------
        >>> e = RuntimeError('This is an exception of type RuntimeError')
        >>> st.exception(e)

        """
        import streamlit.elements.exception_proto as exception_proto
        exception_proto.marshall(
            element.exception, exception, exception_traceback)

    @_with_element
    def _text_exception(self, element, exception_type, message, stack_trace):
        """Display an exception.

        Parameters
        ----------
        exception_type : str
        message : str
        stack_trace : list of str

        """
        element.exception.type = exception_type
        element.exception.message = message
        element.exception.stack_trace.extend(stack_trace)

    @_clean_up_sig
    def dataframe(self, _, data=None):
        """Display a dataframe as an interactive table.

        Parameters
        ----------
        data : pandas.DataFrame, pandas.Styler, numpy.ndarray, Iterable, dict,
            or None
            The data to display.

            If 'data' is a pandas.Styler, it will be used to style its
            underyling DataFrame. Streamlit supports custom cell
            values and colors. (It does not support some of the more exotic
            pandas styling features, like bar charts, hovering, and captions.)
            Styler support is experimental!

        Examples
        --------
        >>> df = pd.DataFrame(
        ...    np.random.randn(50, 20),
        ...    columns=('col %d' % i for i in range(20)))
        ...
        >>> st.dataframe(df)  # Same as st.write(df)

        .. output::
           https://share.streamlit.io/0.25.0-2JkNY/index.html?id=165mJbzWdAC8Duf8a4tjyQ
           height: 330px

        You can also pass a Pandas Styler object to change the style of
        the rendered DataFrame:

        >>> df = pd.DataFrame(
        ...    np.random.randn(10, 20),
        ...    columns=('col %d' % i for i in range(20)))
        ...
        >>> st.dataframe(df.style.highlight_max(axis=0))

        .. output::
           https://share.streamlit.io/0.29.0-dV1Y/index.html?id=Hb6UymSNuZDzojUNybzPby
           height: 285px

        """
        import streamlit.elements.data_frame_proto as data_frame_proto

        def set_data_frame(delta):
            data_frame_proto.marshall_data_frame(data, delta.data_frame)
        return self._enqueue_new_element_delta(set_data_frame)

    # TODO: Either remove this or make it public. This is only used in the
    # mnist demo right now.
    @_with_element
    def _native_chart(self, element, chart):
        """Display a chart."""
        chart.marshall(element.chart)

    @_with_element
    def line_chart(self, element, data, width=0, height=0):
        """Display a line chart.

        Parameters
        ----------
        data : pandas.DataFrame, pandas.Styler, numpy.ndarray, Iterable, dict
            or None
            Data to be plotted.

        width : int
            The chart width in pixels, or 0 for full width.

        height : int
            The chart width in pixels, or 0 for default height.

        Example
        -------
        >>> chart_data = pd.DataFrame(
        ...     np.random.randn(20, 3),
        ...     columns=['a', 'b', 'c'])
        ...
        >>> st.line_chart(chart_data)

        .. output::
            https://share.streamlit.io/0.26.1-2LpAr/index.html?id=FjPACu1ham1Jx96YD1o7Pg
            height: 200px

        """
        from streamlit.elements.Chart import Chart
        chart = Chart(data, type='line_chart', width=width, height=height)
        chart.marshall(element.chart)

    @_with_element
    def area_chart(self, element, data, width=0, height=0):
        """Display a area chart.

        Parameters
        ----------
        data : pandas.DataFrame, pandas.Styler, numpy.ndarray, Iterable, or dict
            Data to be plotted.

        width : int
            The chart width in pixels, or 0 for full width.

        height : int
            The chart width in pixels, or 0 for default height.

        Example
        -------
        >>> chart_data = pd.DataFrame(
        ...     np.random.randn(20, 3),
        ...     columns=['a', 'b', 'c'])
        ...
        >>> st.area_chart(chart_data)

        .. output::
            https://share.streamlit.io/0.26.1-2LpAr/index.html?id=BYLQrnN1tHonosFUj3Q4xm
            height: 200px

        """
        from streamlit.elements.Chart import Chart
        chart = Chart(data, type='area_chart', width=width, height=height)
        chart.marshall(element.chart)

    @_with_element
    def bar_chart(self, element, data, width=0, height=0):
        """Display a bar chart.

        Parameters
        ----------
        data : pandas.DataFrame, pandas.Styler, numpy.ndarray, Iterable, or dict
            Data to be plotted.

        width : int
            The chart width in pixels, or 0 for full width.

        height : int
            The chart width in pixels, or 0 for default height.

        Example
        -------
        >>> chart_data = pd.DataFrame(
        ...     [[20, 30, 50]],
        ...     columns=['a', 'b', 'c'])
        ...
        >>> st.bar_chart(chart_data)

        .. output::
            https://share.streamlit.io/0.26.1-2LpAr/index.html?id=B8pQsaSjGyo1372MTnX9rk
            height: 200px

        """
        from streamlit.elements.Chart import Chart
        chart = Chart(data, type='bar_chart', width=width, height=height)
        chart.marshall(element.chart)

    @_with_element
    def vega_lite_chart(self, element, data=None, spec=None, **kwargs):
        """Display a chart using the Vega-Lite library.

        Parameters
        ----------
        data : pandas.DataFrame, pandas.Styler, numpy.ndarray, Iterable, dict,
            or None
            Either the data to be plotted or a Vega-Lite spec containing the
            data (which more closely follows the Vega-Lite API).

        spec : dict or None
            The Vega-Lite spec for the chart. If the spec was already passed in
            the previous argument, this must be set to None. See
            https://vega.github.io/vega-lite/docs/ for more info.

        **kwargs : any
            Same as spec, but as keywords.

        Example
        -------

        >>> import pandas as pd
        >>> import numpy as np
        >>>
        >>> df = pd.DataFrame(
        ...     np.random.randn(200, 3),
        ...     columns=['a', 'b', 'c'])
        >>>
        >>> st.vega_lite_chart(df, {
        ...     'mark': 'circle',
        ...     'encoding': {
        ...         'x': {'field': 'a', 'type': 'quantitative'},
        ...         'y': {'field': 'b', 'type': 'quantitative'},
        ...         'size': {'field': 'c', 'type': 'quantitative'},
        ...         'color': {'field': 'c', 'type': 'quantitative'},
        ...     },
        ... })

        .. output::
           https://share.streamlit.io/0.25.0-2JkNY/index.html?id=8jmmXR8iKoZGV4kXaKGYV5
           height: 200px

        Examples of Vega-Lite usage without Streamlit can be found at
        https://vega.github.io/vega-lite/examples/. Most of those can be easily
        translated to the syntax shown above.

        """
        import streamlit.elements.vega_lite as vega_lite
        vega_lite.marshall(
            element.vega_lite_chart, data, spec, **kwargs)

    @_with_element
    def altair_chart(self, element, altair_chart):
        """Display a chart using the Altair library.

        Parameters
        ----------
        altair_chart : altair.vegalite.v2.api.Chart
            The Altair chart object to display.

        Example
        -------

        >>> import pandas as pd
        >>> import numpy as np
        >>> import altair as alt
        >>>
        >>> df = pd.DataFrame(
        ...     np.random.randn(200, 3),
        ...     columns=['a', 'b', 'c'])
        ...
        >>> c = alt.Chart(df).mark_circle().encode(
        ...     x='a', y='b', size='c', color='c')
        >>>
        >>> st.altair_chart(c)

        .. output::
           https://share.streamlit.io/0.25.0-2JkNY/index.html?id=8jmmXR8iKoZGV4kXaKGYV5
           height: 200px

        Examples of Altair charts can be found at
        https://altair-viz.github.io/gallery/.

        """
        import streamlit.elements.altair as altair
        altair.marshall(element.vega_lite_chart, altair_chart)

    @_with_element
    def graphviz_chart(self, element, figure_or_dot, width=0, height=0):
        """Display a graph using the dagre-d3 library.

        Parameters
        ----------
        figure_or_dot : graphviz.dot.Graph, graphviz.dot.Digraph, str
            The Graphlib graph object or dot string to display
        width : type
            The chart width in pixels, or 0 for full width.
        height : type
            The chart height in pixels, or 0 for default height.

        Example
        -------

        >>> import streamlit as st
        >>> import graphviz as graphviz
        >>>
        >>> # Create a graphlib graph object
        >>> graph = graphviz.DiGraph()
        >>> graph.edge('run', 'intr')
        >>> graph.edge('intr', 'runbl')
        >>> graph.edge('runbl', 'run')
        >>> graph.edge('run', 'kernel')
        >>> graph.edge('kernel', 'zombie')
        >>> graph.edge('kernel', 'sleep')
        >>> graph.edge('kernel', 'runmem')
        >>> graph.edge('sleep', 'swap')
        >>> graph.edge('swap', 'runswap')
        >>> graph.edge('runswap', 'new')
        >>> graph.edge('runswap', 'runmem')
        >>> graph.edge('new', 'runmem')
        >>> graph.edge('sleep', 'runmem')
        >>>
        >>> st.graphviz_chart(graph)

        Or you can render the chart from the graph using GraphViz's Dot
        language:

        >>> st.graphviz_chart('''
            digraph {
                run -> intr
                intr -> runbl
                runbl -> run
                run -> kernel
                kernel -> zombie
                kernel -> sleep
                kernel -> runmem
                sleep -> swap
                swap -> runswap
                runswap -> new
                runswap -> runmem
                new -> runmem
                sleep -> runmem
            }
        ''')

        .. output::
           https://share.streamlit.io/0.37.0-2PGsB/index.html?id=QFXRFT19mzA3brW8XCAcK8
           height: 400px

        """
        import streamlit.elements.graphviz_chart as graphviz_chart
        graphviz_chart.marshall(element.graphviz_chart, figure_or_dot,
                                width=width, height=height)

    @_with_element
    def plotly_chart(
            self, element, figure_or_data, width=0, height=0,
            sharing='streamlit', **kwargs):
        """Display an interactive Plotly chart.

        Plotly is a charting library for Python. The arguments to this function
        closely follow the ones for Plotly's `plot()` function. You can find
        more about Plotly at https://plot.ly/python.

        Parameters
        ----------
        figure_or_data : plotly.graph_objs.Figure, plotly.graph_objs.Data,
            dict/list of plotly.graph_objs.Figure/Data, or
            matplotlib.figure.Figure

            See https://plot.ly/python/ for examples of graph descriptions.

            If a Matplotlib Figure, converts it to a Plotly figure and displays
            it.

        width : int
            The chart width in pixels, or 0 for full width.

        height : int
            The chart height in pixels, or 0 for default height.

        sharing : {'streamlit', 'private', 'secret', 'public'}
            Use 'streamlit' to insert the plot and all its dependencies
            directly in the Streamlit report, which means it works offline too.
            This is the default.
            Use any other sharing mode to send the report to Plotly's servers,
            and embed the result into the Streamlit report. See
            https://plot.ly/python/privacy/ for more. Note that these sharing
            modes require a Plotly account.

        **kwargs
            Any argument accepted by Plotly's `plot()` function.


        To show Plotly charts in Streamlit, just call `st.plotly_chart`
        wherever you would call Plotly's `py.plot` or `py.iplot`.

        Example
        -------

        The example below comes straight from the examples at
        https://plot.ly/python:

        >>> import streamlit as st
        >>> import plotly.plotly as py
        >>> import plotly.figure_factory as ff
        >>> import numpy as np
        >>>
        >>> # Add histogram data
        >>> x1 = np.random.randn(200) - 2
        >>> x2 = np.random.randn(200)
        >>> x3 = np.random.randn(200) + 2
        >>>
        >>> # Group data together
        >>> hist_data = [x1, x2, x3]
        >>>
        >>> group_labels = ['Group 1', 'Group 2', 'Group 3']
        >>>
        >>> # Create distplot with custom bin_size
        >>> fig = ff.create_distplot(
        ...         hist_data, group_labels, bin_size=[.1, .25, .5])
        >>>
        >>> # Plot!
        >>> st.plotly_chart(fig)

        .. output::
           https://share.streamlit.io/0.32.0-2KznC/index.html?id=NbyKJnNQ2XcrpWTno643uD
           height: 400px

        """
        # NOTE: "figure_or_data" is the name used in Plotly's .plot() method
        # for their main parameter. I don't like the name, but its best to keep
        # it in sync with what Plotly calls it.
        import streamlit.elements.plotly_chart as plotly_chart
        plotly_chart.marshall(
            element.plotly_chart, figure_or_data, width, height, sharing,
            **kwargs)

    @_with_element
    def pyplot(self, element, fig=None, **kwargs):
        """Display a matplotlib.pyplot figure.

        Parameters
        ----------
        fig : Matplotlib Figure
            The figure to plot. When this argument isn't specified, which is
            the usual case, this function will render the global plot.

        **kwargs : any
            Arguments to pass to Matplotlib's savefig function.

        Example
        -------
        >>> import matplotlib.pyplot as plt
        >>> import numpy as np
        >>>
        >>> arr = np.random.normal(1, 1, size=100)
        >>> plt.hist(arr, bins=20)
        >>>
        >>> st.pyplot()

        .. output::
           https://share.streamlit.io/0.25.0-2JkNY/index.html?id=PwzFN7oLZsvb6HDdwdjkRB
           height: 530px

        Notes
        -----
        Matplotlib support several different types of "backends". If you're
        getting an error using Matplotlib with Streamlit, try setting your
        backend to "TkAgg"::

            echo "backend: TkAgg" >> ~/.matplotlib/matplotlibrc

        For more information, see https://matplotlib.org/faq/usage_faq.html.

        """
        import streamlit.elements.image_proto as image_proto
        try:
            import matplotlib  # noqa: F401
            import matplotlib.pyplot as plt
            plt.ioff()
        except ImportError:
            raise ImportError('pyplot() command requires matplotlib')

        # You can call .savefig() on a Figure object or directly on the pyplot
        # module, in which case you're doing it to the latest Figure.
        if not fig:
            fig = plt

        # Normally, dpi is set to 'figure', and the figure's dpi is set to 100.
        # So here we pick double of that to make things look good in a high
        # DPI display.
        options = {
            'dpi': 200,
            'format': 'png',
        }
        # If some of the options are passed in from kwargs then replace
        # the values in options with the ones from kwargs
        options = {a: kwargs.get(a, b) for a, b in options.items()}
        # Merge options back into kwargs.
        kwargs.update(options)

        image = io.BytesIO()
        fig.savefig(image, **kwargs)
        image_proto.marshall_images(
            image, None, -2, element.imgs, False)

    @_with_element
    def bokeh_chart(self, element, figure):
        """Display an interactive Bokeh chart.

        Bokeh is a charting library for Python. The arguments to this function
        closely follow the ones for Bokeh's `show` function. You can find
        more about Bokeh at https://bokeh.pydata.org.

        Parameters
        ----------
        figure : bokeh.plotting.figure.Figure
            A Bokeh figure to plot.


        To show Bokeh charts in Streamlit, just call `st.bokeh_chart`
        wherever you would call Bokeh's `show`.

        Example
        -------
        >>> import streamlit as st
        >>> from bokeh.plotting import figure
        >>>
        >>> x = [1, 2, 3, 4, 5]
        >>> y = [6, 7, 2, 4, 5]
        >>>
        >>> p = figure(
        ...     title='simple line example',
        ...     x_axis_label='x',
        ...     y_axis_label='y')
        ...
        >>> p.line(x, y, legend='Trend', line_width=2)
        >>>
        >>> st.bokeh_chart(p)

        .. output::
           https://share.streamlit.io/0.34.0-2Ezo2/index.html?id=kWNtYxGUFpA3PRXt3uVff
           height: 600px

        """
        import streamlit.elements.bokeh_chart as bokeh_chart
        bokeh_chart.marshall(element.bokeh_chart, figure)

    # TODO: Make this accept files and strings/bytes as input.
    @_with_element
    def image(
            self, element, image, caption=None, width=None,
            use_column_width=False, clamp=False):
        """Display an image or list of images.

        Parameters
        ----------
        image : numpy.ndarray, [numpy.ndarray], BytesIO, str, or [str]
            Monochrome image of shape (w,h) or (w,h,1)
            OR a color image of shape (w,h,3)
            OR an RGBA image of shape (w,h,4)
            OR a URL to fetch the image from
            OR a list of one of the above, to display multiple images.
        caption : str or list of str
            Image caption. If displaying multiple images, caption should be a
            list of captions (one for each image).
        width : int or None
            Image width. None means use the image width.
        use_column_width : bool
            If True, set the image width to the column width. This overrides
            the `width` parameter.
        clamp : bool
            Clamp image pixel values to a valid range ([0-255] per channel).
            This is only meaningful for byte array images; the parameter is
            ignored for image URLs. If this is not set, and an image has an
            out-of-range value, an error will be thrown.

        Example
        -------
        >>> from PIL import Image
        >>> image = Image.open('sunrise.jpg')
        >>>
        >>> st.image(image, caption='Sunrise by the mountains',
        ...          use_column_width=True)

        .. output::
           https://share.streamlit.io/0.25.0-2JkNY/index.html?id=YCFaqPgmgpEz7jwE4tHAzY
           height: 630px

        """
        import streamlit.elements.image_proto as image_proto
        if use_column_width:
            width = -2
        elif width is None:
            width = -1
        elif width <= 0:
            raise RuntimeError('Image width must be positive.')
        image_proto.marshall_images(
            image, caption, width, element.imgs, clamp)

    @_with_element
    def audio(self, element, data, format='audio/wav'):
        """Display an audio player.

        Parameters
        ----------
        data : str, bytes, BytesIO, numpy.ndarray, or file opened with
                io.open().
            The audio data. Must include headers and any other bytes required
            in the actual file.
        format : str
            The mime type for the audio file. Defaults to 'audio/wav'.
            See https://tools.ietf.org/html/rfc4281 for more info.

        Example
        -------
        >>> audio_file = open('myaudio.ogg', 'rb')
        >>> audio_bytes = audio_file.read()
        >>>
        >>> st.audio(audio_bytes, format='audio/ogg')

        .. output::
           https://share.streamlit.io/0.25.0-2JkNY/index.html?id=Dv3M9sA7Cg8gwusgnVNTHb
           height: 400px

        """
        # TODO: Provide API to convert raw NumPy arrays to audio file (with
        # proper headers, etc)?
        import streamlit.elements.generic_binary_proto as generic_binary_proto
        generic_binary_proto.marshall(element.audio, data)
        element.audio.format = format

    @_with_element
    def video(self, element, data, format='video/mp4'):
        """Display a video player.

        Parameters
        ----------
        data : str, bytes, BytesIO, numpy.ndarray, or file opened with
                io.open().
            Must include headers and any other bytes required in the actual
            file.
        format : str
            The mime type for the video file. Defaults to 'video/mp4'.
            See https://tools.ietf.org/html/rfc4281 for more info.

        Example
        -------
        >>> video_file = open('myvideo.mp4', 'rb')
        >>> video_bytes = video_file.read()
        >>>
        >>> st.video(video_bytes)

        .. output::
           https://share.streamlit.io/0.25.0-2JkNY/index.html?id=Wba9sZELKfKwXH4nDCCbMv
           height: 600px

        """
        # TODO: Provide API to convert raw NumPy arrays to video file (with
        # proper headers, etc)?
        import streamlit.elements.generic_binary_proto as generic_binary_proto
        generic_binary_proto.marshall(element.video, data)
        element.video.format = format

    @_widget
    def button(self, element, ui_value, label):
        """Button doc string."""
        # Reset the button state
        Widgets.get_current().set_item(element.button.id, False)
        current_value = ui_value if ui_value is not None else False
        element.button.label = label
        element.button.value = False
        return current_value

    @_widget
    def checkbox(self, element, ui_value, label, value=False):
        """Checkbox doc string."""
        current_value = ui_value if ui_value is not None else value
        element.checkbox.label = label
        element.checkbox.value = current_value
        return current_value

    @_widget
    def radio(self, element, ui_value, label, value=None, options=None):
        """Radio doc string."""
        current_value = ui_value if ui_value is not None else value

        element.radio.label = label
        if current_value is not None:
            element.radio.value = current_value

        for option in options:
            option_proto = element.radio.options.add()
            option_proto.key = option[0]
            option_proto.value = option[1]

        return current_value

    @_widget
    def slider(self, element, ui_value, label, value=0, min_value=0, max_value=100, step=1):
        """Slider doc string."""
        current_value = ui_value if ui_value is not None else value
        element.slider.label = label
        if type(current_value) is list:
            assert len(current_value) <= 2
            element.slider.value[:] = current_value
        else:
            element.slider.value[:] = [current_value]
        element.slider.min = min_value
        element.slider.max = max_value
        element.slider.step = step
        return current_value

    @_widget
    def text_area(self, element, ui_value, label, value=''):
        """Text box doc string."""
        current_value = ui_value if ui_value is not None else value
        element.text_area.label = label
        element.text_area.value = current_value
        return current_value

    @_with_element
    def progress(self, element, value):
        """Display a progress bar.

        Parameters
        ----------
        value : int
            The percentage complete: 0 <= value <= 100

        Example
        -------
        Here is an example of a progress bar increasing over time:

        >>> import time
        >>>
        >>> my_bar = st.progress(0)
        >>>
        >>> for percent_complete in range(100):
        ...     my_bar.progress(percent_complete + 1)

        """
        # Needed for python 2/3 compatibility
        value_type = type(value).__name__
        if value_type == 'float':
            if 0.0 <= value <= 1.0:
                element.progress.value = int(value * 100)
            else:
                raise ValueError('Progress Value has invalid value [0.0, 1.0]: %f' % value)
        elif value_type == 'int':
            if 0 <= value <= 100:
                element.progress.value = value
            else:
                raise ValueError('Progress Value has invalid value [0, 100]: %d' % value)
        else:
            raise TypeError('Progress Value has invalid type: %s' % value_type)

    @_with_element
    def empty(self, element):
        """Add a placeholder to the report.

        The placeholder can be filled any time by calling methods on the return
        value.

        Example
        -------
        >>> my_placeholder = st.empty()
        >>>
        >>> # Now replace the placeholder with some text:
        >>> my_placeholder.text("Hello world!")
        >>>
        >>> # And replace the text with an image:
        >>> my_placeholder.image(my_image_bytes)

        """
        # The protobuf needs something to be set
        element.empty.unused = True

    @_with_element
    def map(self, element, data):
        """Display a map with points on it.

        Parameters
        ----------
        data : pandas.DataFrame, pandas.Styler, numpy.ndarray, Iterable, dict,
            or None
            The data to be plotted. Must have 'lat' and 'lon' columns.

        Example
        -------
        >>> import pandas as pd
        >>> import numpy as np
        >>>
        >>> df = pd.DataFrame(
        ...     np.random.randn(1000, 2) / [50, 50] + [37.76, -122.4],
        ...     columns=['lat', 'lon'])
        >>>
        >>> st.map(df)

        .. output::
           https://share.streamlit.io/0.25.0-2JkNY/index.html?id=7Sr8jMkKDc6E6Y5y2v2MNk
           height: 600px

        """
        import streamlit.elements.data_frame_proto as data_frame_proto
        LAT_LON = ['lat', 'lon']
        if not set(data.columns) >= set(LAT_LON):
            raise Exception('Map data must contain "lat" and "lon" columns.')
        if data['lon'].isnull().values.any() or data['lat'].isnull().values.any():
            raise Exception('Map data must be numeric.')
        data_frame_proto.marshall_data_frame(
            data[LAT_LON], element.map.points)

    @_with_element
    def deck_gl_chart(self, element, data=None, spec=None, **kwargs):
        """Draw a map chart using the Deck.GL library.

        This API closely follows Deck.GL's JavaScript API
        (https://deck.gl/#/documentation), with a few small adaptations and
        some syntax sugar.

        Parameters
        ----------

        data : pandas.DataFrame, pandas.Styler, numpy.ndarray, Iterable, dict,
            or None
            Data to be plotted, if no layer specified.

        spec : dict
            Keys in this dict can be:

            - Anything accepted by Deck.GL's top level element, such as
              "viewport", "height", "width".

            - "layers": a list of dicts containing information to build a new
              Deck.GL layer in the map. Each layer accepts the following keys:

                - "data" : DataFrame
                  The data for the current layer.

                - "type" : str
                  A layer type accepted by Deck.GL, such as "HexagonLayer",
                  "ScatterplotLayer", "TextLayer"

                - "encoding" : dict
                  A mapping connecting specific fields in the dataset to
                  properties of the chart. The exact keys that are accepted
                  depend on the "type" field, above.

                  For example, Deck.GL"s documentation for ScatterplotLayer
                  shows you can use a "getRadius" field to individually set
                  the radius of each circle in the plot. So here you would
                  set "encoding": {"getRadius": "my_column"} where
                  "my_column" is the name of the column containing the radius
                  data.

                  For things like "getPosition", which expect an array rather
                  than a scalar value, we provide alternates that make the
                  API simpler to use with dataframes:

                  - Instead of "getPosition" : use "getLatitude" and
                    "getLongitude".
                  - Instead of "getSourcePosition" : use "getLatitude" and
                    "getLongitude".
                  - Instead of "getTargetPosition" : use "getTargetLatitude"
                    and "getTargetLongitude".
                  - Instead of "getColor" : use "getColorR", "getColorG",
                    "getColorB", and (optionally) "getColorA", for red,
                    green, blue and alpha.
                  - Instead of "getSourceColor" : use the same as above.
                  - Instead of "getTargetColor" : use "getTargetColorR", etc.

                - Plus anything accepted by that layer type. For example, for
                  ScatterplotLayer you can set fields like "opacity", "filled",
                  "stroked", and so on.

        **kwargs : any
            Same as spec, but as keywords. Keys are "unflattened" at the
            underscore characters. For example, foo_bar_baz=123 becomes
            foo={'bar': {'bar': 123}}.

        Example
        -------
        For convenience, if you pass in a dataframe and no spec, you get a
        scatter plot:

        >>> df = pd.DataFrame(
        ...    np.random.randn(1000, 2) / [50, 50] + [37.76, -122.4],
        ...    columns=['lat', 'lon'])
        ...
        >>> st.deck_gl_chart(df)

        .. output::
           https://share.streamlit.io/0.25.0-2JkNY/index.html?id=AhGZBy2qjzmWwPxMatHoB9
           height: 530px

        The dataframe must have columns called 'lat'/'latitude' or
        'lon'/'longitude'.

        If you want to do something more interesting, pass in a spec with its
        own data, and no top-level dataframe. For instance:

        >>> st.deck_gl_chart(
        ...     viewport={
        ...         'latitude': 37.76,
        ...         'longitude': -122.4,
        ...         'zoom': 11,
        ...         'pitch': 50,
        ...     },
        ...     layers=[{
        ...         'type': 'HexagonLayer',
        ...         'data': df,
        ...         'radius': 200,
        ...         'elevationScale': 4,
        ...         'elevationRange': [0, 1000],
        ...         'pickable': True,
        ...         'extruded': True,
        ...     }, {
        ...         'type': 'ScatterplotLayer',
        ...         'data': df,
        ...     }])
        ...

        .. output::
           https://share.streamlit.io/0.25.0-2JkNY/index.html?id=ASTdExBpJ1WxbGceneKN1i
           height: 530px

        """
        import streamlit.elements.deck_gl as deck_gl
        deck_gl.marshall(element.deck_gl_chart, data, spec, **kwargs)

    @_with_element
    def table(self, element, data=None):
        """Display a static table.

        This differs from `st.dataframe` in that the table in this case is
        static: its entire contents are just laid out directly on the page.

        Parameters
        ----------
        data : pandas.DataFrame, pandas.Styler, numpy.ndarray, Iterable, dict,
            or None
            The table data.

        Example
        -------
        >>> df = pd.DataFrame(
        ...    np.random.randn(10, 5),
        ...    columns=('col %d' % i for i in range(5)))
        ...
        >>> st.table(df)

        .. output::
           https://share.streamlit.io/0.25.0-2JkNY/index.html?id=KfZvDMprL4JFKXbpjD3fpq
           height: 480px

        """
        import streamlit.elements.data_frame_proto as data_frame_proto
        data_frame_proto.marshall_data_frame(data, element.table)

    def add_rows(self, data=None, **kwargs):
        """Concatenate a dataframe to the bottom of the current one.

        Parameters
        ----------
        data : pandas.DataFrame, pandas.Styler, numpy.ndarray, Iterable, dict,
        or None
            Table to concat. Optional.

        **kwargs : pandas.DataFrame, numpy.ndarray, Iterable, dict, or None
            The named dataset to concat. Optional. You can only pass in 1
            dataset (including the one in the data parameter).

        Example
        -------
        >>> df1 = pd.DataFrame(
        ...    np.random.randn(50, 20),
        ...    columns=('col %d' % i for i in range(20)))
        ...
        >>> my_table = st.table(df1)
        >>>
        >>> df2 = pd.DataFrame(
        ...    np.random.randn(50, 20),
        ...    columns=('col %d' % i for i in range(20)))
        ...
        >>> my_table.add_rows(df2)
        >>> # Now the table shown in the Streamlit report contains the data for
        >>> # df1 followed by the data for df2.

        You can do the same thing with plots. For example, if you want to add
        more data to a line chart:

        >>> # Assuming df1 and df2 from the example above still exist...
        >>> my_chart = st.line_chart(df1)
        >>> my_chart.add_rows(df2)
        >>> # Now the chart shown in the Streamlit report contains the data for
        >>> # df1 followed by the data for df2.

        And for plots whose datasets are named, you can pass the data with a
        keyword argument where the key is the name:

        >>> my_chart = st.vega_lite_chart({
        ...     'mark': 'line',
        ...     'encoding': {'x': 'a', 'y': 'b'},
        ...     'datasets': {
        ...       'some_fancy_name': df1,  # <-- named dataset
        ...      },
        ...     'data': {'name': 'some_fancy_name'},
        ... }),
        >>> my_chart.add_rows(some_fancy_name=df2)  # <-- name used as keyword

        """
        if self._enqueue is None:
            return self

        assert not self._is_root, \
            'Only existing elements can add_rows.'

        import streamlit.elements.data_frame_proto as data_frame_proto

        # Accept syntax st.add_rows(df).
        if data is not None and len(kwargs) == 0:
            name = ''
        # Accept syntax st.add_rows(foo=df).
        elif len(kwargs) == 1:
            name, data = kwargs.popitem()
        # Raise error otherwise.
        else:
            raise RuntimeError(
                'Wrong number of arguments to add_rows().'
                'Method requires exactly one dataset')

        msg = protobuf.ForwardMsg()
        msg.delta.id = self._id

        data_frame_proto.marshall_data_frame(data, msg.delta.add_rows.data)

        if name:
            msg.delta.add_rows.name = name
            msg.delta.add_rows.has_name = True

        self._enqueue(msg)

        return self


def _clean_text(text):
    return textwrap.dedent(str(text)).strip()<|MERGE_RESOLUTION|>--- conflicted
+++ resolved
@@ -121,23 +121,15 @@
     @_wraps_with_cleaned_sig(f)
     @_with_element
     def wrapper(dg, element, *args, **kwargs):
-<<<<<<< HEAD
-        id = str(uuid.uuid5(uuid.NAMESPACE_DNS, str(f) + args[0]))
+        ctx = get_report_ctx()
+        widget_id = str(uuid.uuid5(uuid.NAMESPACE_DNS, str(f) + args[0]))
 
         el = getattr(element, f.__name__)
-        el.id = id
-
-        ui_value = Widgets.get_current().get(id)
-=======
-        ctx = get_report_ctx()
-
-        widget_id = str(uuid.uuid5(uuid.NAMESPACE_DNS, str(f) + args[0]))
-        element.widget.id = widget_id
+        el.id = widget_id
+
         ui_value = (
             ctx.widgets.get_widget_value(widget_id) if ctx else None
         )
-
->>>>>>> f675c886
         return f(dg, element, ui_value, *args, **kwargs)
     return wrapper
 
@@ -1153,8 +1145,6 @@
     @_widget
     def button(self, element, ui_value, label):
         """Button doc string."""
-        # Reset the button state
-        Widgets.get_current().set_item(element.button.id, False)
         current_value = ui_value if ui_value is not None else False
         element.button.label = label
         element.button.value = False
