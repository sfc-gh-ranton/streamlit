{
  "name": "streamlit-browser",
  "version": "0.37.0",
  "private": true,
  "homepage": ".",
  "scripts": {
    "start": "craco start",
    "build": "craco build",
    "test": "craco test --env=jsdom",
    "cy:open": "unset NODE_OPTIONS && cypress open",
    "cy:run": "unset NODE_OPTIONS && cypress run",
    "typecheck": "tsc --noEmit"
  },
  "dependencies": {
    "aws-sdk": "^2.466.0",
    "bokehjs": "^1.2.0",
    "bootstrap": "^4.3.1",
    "camelcase": "^5.2.0",
    "clipboard": "^2.0.4",
    "d3": "^5.9.2",
    "d3-graphviz": "^2.6.1",
    "deck.gl": "^7.0.11",
    "immutable": "^4.0.0-rc.12",
    "leaflet": "^1.3.4",
    "mapbox-gl": "^1.0.0",
    "mixpanel-browser": "^2.27.1",
    "moment": "^2.22.2",
    "moment-duration-format": "^2.3.1",
    "node-sass": "^4.12.0",
    "numeral": "^2.0.6",
    "plotly.js": "^1.48.1",
    "prismjs": "^1.15.0",
    "prop-types": "^15.7.2",
    "protobufjs": "^6.8.8",
    "react": "^16.8.6",
    "react-copy-to-clipboard": "^5.0.1",
    "react-dom": "^16.8.4",
    "react-feather": "^1.1.6",
    "react-google-login": "^5.0.4",
    "react-hotkeys": "^1.1.4",
    "react-json-view": "^1.19.1",
    "react-keyboard-shortcuts": "^1.1.3",
    "react-leaflet": "^2.3.0",
<<<<<<< HEAD
    "react-map-gl": "^5.0.1",
    "react-markdown": "^4.0.6",
    "react-plotly.js": "^2.3.0",
    "react-scripts": "^3.0.1",
=======
    "react-map-gl": "^5.0.0",
    "react-markdown": "^4.0.6",
    "react-plotly.js": "^2.3.0",
>>>>>>> da4b0053
    "react-transition-group": "^4.1.0",
    "react-vega-lite": "^6.0.1",
    "react-virtualized": "^9.21.0",
    "reactstrap": "^8.0.0",
    "recharts": "^1.6.2",
    "typed-signals": "^1.0.5",
    "vega": "^5.4.0",
    "vega-lite": "^3.3.0",
    "vega-tooltip": "^0.17.0"
  },
  "devDependencies": {
<<<<<<< HEAD
    "@craco/craco": "^5.0.2",
    "@types/clipboard": "^2.0.1",
=======
    "@craco/craco": "^5.2.1",
>>>>>>> da4b0053
    "@types/d3": "^5.7.2",
    "@types/d3-graphviz": "^2.6.2",
    "@types/jest": "^24.0.11",
    "@types/mixpanel-browser": "^2.23.1",
<<<<<<< HEAD
    "@types/node": "^12.0.2",
    "@types/plotly.js": "^1.44.7",
    "@types/prismjs": "^1.16.0",
    "@types/react": "^16.8.18",
=======
    "@types/node": "^12.0.4",
    "@types/plotly.js": "^1.44.7",
    "@types/prismjs": "^1.16.0",
    "@types/react": "^16.8.19",
>>>>>>> da4b0053
    "@types/react-copy-to-clipboard": "^4.2.6",
    "@types/react-dom": "^16.8.4",
    "@types/react-plotly.js": "^2.2.2",
    "@types/react-transition-group": "^2.9.0",
    "@types/react-virtualized": "^9.21.2",
    "@types/reactstrap": "^8.0.1",
    "@types/recharts": "^1.1.16",
    "@typescript-eslint/eslint-plugin": "^1.7.0",
    "@typescript-eslint/parser": "^1.7.0",
    "cypress": "^3.3.1",
    "eslint-config-fbjs": "^3.1.0",
    "eslint-plugin-babel": "^5.3.0",
    "eslint-plugin-import": "^2.17.3",
    "eslint-plugin-jsx-a11y": "^6.2.1",
    "eslint-plugin-react": "^7.12.4",
    "eslint-plugin-relay": "^1.0.0",
<<<<<<< HEAD
=======
    "react-scripts": "^3.0.1",
>>>>>>> da4b0053
    "typescript": "^3.5.1"
  },
  "browserslist": [
    ">0.2%",
    "not dead",
    "not ie <= 11",
    "not op_mini all"
  ]
}<|MERGE_RESOLUTION|>--- conflicted
+++ resolved
@@ -41,16 +41,10 @@
     "react-json-view": "^1.19.1",
     "react-keyboard-shortcuts": "^1.1.3",
     "react-leaflet": "^2.3.0",
-<<<<<<< HEAD
     "react-map-gl": "^5.0.1",
     "react-markdown": "^4.0.6",
     "react-plotly.js": "^2.3.0",
     "react-scripts": "^3.0.1",
-=======
-    "react-map-gl": "^5.0.0",
-    "react-markdown": "^4.0.6",
-    "react-plotly.js": "^2.3.0",
->>>>>>> da4b0053
     "react-transition-group": "^4.1.0",
     "react-vega-lite": "^6.0.1",
     "react-virtualized": "^9.21.0",
@@ -62,27 +56,16 @@
     "vega-tooltip": "^0.17.0"
   },
   "devDependencies": {
-<<<<<<< HEAD
-    "@craco/craco": "^5.0.2",
+    "@craco/craco": "^5.2.1",
     "@types/clipboard": "^2.0.1",
-=======
-    "@craco/craco": "^5.2.1",
->>>>>>> da4b0053
     "@types/d3": "^5.7.2",
     "@types/d3-graphviz": "^2.6.2",
     "@types/jest": "^24.0.11",
     "@types/mixpanel-browser": "^2.23.1",
-<<<<<<< HEAD
-    "@types/node": "^12.0.2",
-    "@types/plotly.js": "^1.44.7",
-    "@types/prismjs": "^1.16.0",
-    "@types/react": "^16.8.18",
-=======
     "@types/node": "^12.0.4",
     "@types/plotly.js": "^1.44.7",
     "@types/prismjs": "^1.16.0",
     "@types/react": "^16.8.19",
->>>>>>> da4b0053
     "@types/react-copy-to-clipboard": "^4.2.6",
     "@types/react-dom": "^16.8.4",
     "@types/react-plotly.js": "^2.2.2",
@@ -99,10 +82,6 @@
     "eslint-plugin-jsx-a11y": "^6.2.1",
     "eslint-plugin-react": "^7.12.4",
     "eslint-plugin-relay": "^1.0.0",
-<<<<<<< HEAD
-=======
-    "react-scripts": "^3.0.1",
->>>>>>> da4b0053
     "typescript": "^3.5.1"
   },
   "browserslist": [
