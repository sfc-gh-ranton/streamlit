--- conflicted
+++ resolved
@@ -534,6 +534,7 @@
    */
   sendBackMsg = (msg) => {
     if (this.connectionManager) {
+      console.log(msg)
       this.connectionManager.sendMessage(msg)
     } else {
       logError(`Not connected. Cannot send back message: ${msg}`)
@@ -630,11 +631,7 @@
                   reportId={this.state.reportId}
                   reportRunState={this.state.reportRunState}
                   showStaleElementIndicator={this.state.connectionState !== ConnectionState.STATIC}
-<<<<<<< HEAD
-                  sendBackMsg={this.sendThrottledWidgetBackMsg}
-=======
                   widgetMgr={this.widgetMgr}
->>>>>>> f675c886
                 />
               }
             </Col>
